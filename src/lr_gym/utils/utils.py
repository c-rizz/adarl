--- conflicted
+++ resolved
@@ -4,11 +4,7 @@
 import time
 import cv2
 import collections
-<<<<<<< HEAD
-from typing import List, Tuple, Callable, Dict, Union, Optional
-=======
-from typing import List, Tuple, Callable, Dict, Union, Any
->>>>>>> d5b69662
+from typing import List, Tuple, Callable, Dict, Union, Optional, Any
 import os
 import quaternion
 import signal
