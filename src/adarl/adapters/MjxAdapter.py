from __future__ import annotations

import os
os.environ["MUJOCO_GL"] = "egl"
os.environ["XLA_PYTHON_CLIENT_PREALLOCATE"]="false"
os.environ["XLA_FLAGS"]="--xla_gpu_triton_gemm_any=true"

from adarl.adapters.BaseVecSimulationAdapter import BaseVecSimulationAdapter
from adarl.adapters.BaseVecJointEffortAdapter import BaseVecJointEffortAdapter
from adarl.adapters.BaseSimulationAdapter import ModelSpawnDef
from adarl.utils.utils import Pose, compile_xacro_string, pkgutil_get_path, exc_to_str, build_pose, to_string_tensor, get_caller_info
from typing import Any
import jax
import jax.tree_util
import mujoco
from mujoco import mjx
import mujoco.viewer
import time
from typing_extensions import override
from typing import overload, Sequence, Mapping, Literal
import torch as th
import jax.numpy as jnp
import jax.scipy.spatial.transform
import adarl.utils.dbg.ggLog as ggLog
import torch.utils.dlpack as thdlpack
import numpy as np
import copy
from typing import Iterable
from functools import partial
import dataclasses
from dataclasses import dataclass 

jax.config.update("jax_compilation_cache_dir", "/tmp/jax_cache")
jax.config.update("jax_persistent_cache_min_entry_size_bytes", -1)
jax.config.update("jax_persistent_cache_min_compile_time_secs", 0)
# jax.config.update("jax_log_compiles", True)
# jax.config.update("jax_debug_nans", True) # May have a performance impact?
# jax.config.update("jax_debug_infs", True) # May have a performance impact?
# jax.config.update("jax_check_tracer_leaks", True) # May have a performance impact
# jax.config.update("jax_explain_cache_misses", True) # May have a performance impact
# jax.config.update("jax_enable_x64",True)
# jax.config.update("jax_persistent_cache_enable_xla_caches", "xla_gpu_per_fusion_autotune_cache_dir")
jax.config.update('jax_default_matmul_precision', "highest")

# def inplace_deepcopy(dst, src, strict = False, exclude : Iterable = []):
#     if type(src) != type(dst):
#         raise RuntimeError(f"src and dst should be of same class, but they are respectively {type(src)} {type(dst)}")
#     exclude = set(exclude)
#     attrs = [a for a in dir(src) if not a.startswith('__') and not callable(getattr(src, a))]
#     src_copy = copy.deepcopy(src) # deepcopy fails if copying the attibutes one by one
#     for attr in attrs:
#         if attr not in exclude:
#             try:
#                 setattr(dst, attr, getattr(src_copy, attr))
#             except AttributeError as e:
#                 if not strict:
#                     ggLog.warn(f"Error setting attribute '{attr}': {e}")
#                 else:
#                     raise e

from mujoco.mjx._src.forward import euler, forward

def th2jax(tensor : th.Tensor, jax_device : jax.Device):
    # apparently there are issues with non-contiguous tensors (https://github.com/jax-ml/jax/issues/7657)
    # and with CPU tensors (https://github.com/jax-ml/jax/issues/25066#issuecomment-2494697463)
    return jnp.from_dlpack(tensor.contiguous().cuda(non_blocking=True)).to_device(jax_device)
                                                    
def jax2th(array : jnp.ndarray, th_device : th.device):
    return thdlpack.from_dlpack(array.to_device(jax.devices("gpu")[0])).to(th_device) #.detach().clone()

jitted_scan = jax.jit(jax.lax.scan, static_argnames=("length", "reverse", "unroll"))

devices_th2jax = {}
devices_jax2th = {}

def _build_th2jax_dev_mapping():
    global devices_th2jax
    global devices_jax2th
    th_devs : Sequence[th.device] = [th.device("cuda", i) for i in range(th.cuda.device_count())]
    th_devs.append(th.device("cpu"))
    devices_th2jax = {}
    for dev in th_devs:
        z = th.zeros((1,), device=dev, dtype=th.float32)
        jz = jnp.from_dlpack(z)
        devices_th2jax[dev] = jz.device
    devices_jax2th = {v:k for k,v in devices_th2jax.items()}

_build_th2jax_dev_mapping()

def path2tstr(path):
    return tuple([n.name for n in path])

def add_compiler_options(urdf_def : str,
                         max_hull_vert : int = 32,
                         discardvisual : bool = False,
                         strippath : bool = False):
    
    mujoco_block = ('<mujoco>\n'+
                    f'    <compiler  discardvisual="{str(discardvisual).lower()}" strippath="{str(strippath).lower()}" maxhullvert="{max_hull_vert:d}"/>\n'
                    '</mujoco>')
    return urdf_def.replace("</robot>",mujoco_block+"\n</robot>")
# def tree_set(tree, leaf_name : str, new_value):
#     return jax.tree_util.tree_map_with_path(lambda path, leaf: leaf if path2tstr(path)!=(leaf_name,) else new_value, tree)

# def tree_replace(tree, leafs_path_value : Mapping[tuple[str,...],Any]):
#     return jax.tree_util.tree_map_with_path(lambda path, leaf: leafs_path_value.get(path2tstr(path),leaf), tree)

def mjx_integrate_and_forward(m: mjx.Model, d: mjx.Data) -> mjx.Data:
    """First integrate the physics, then compute forward kinematics/dynamics.
        This is a flipped-around version of mjx.step(), essentially doing mj_step2 and then mj_step1.
        By doing so, the simulation state is already updated after the step, however it is important
        to call forward once before calling this for the first time. I believe dm_control does
        something similar."""
    # see: https://github.com/google-deepmind/mujoco/issues/430#issuecomment-1208489785
    d = euler(m, d)
    d = forward(m, d)
    return d

def set_rows_cols(array : jnp.ndarray,
                  index_arrs : Sequence[jnp.ndarray],
                  vals : jnp.ndarray):
    """Sets values in the specified subarray. index_arrs indicates which indexes of each dimension to set
       the values in. For example you can write in a 2D array at the rows [2,3,4] and columns [0,3,5,7] 
       (which identify a 3x4 array) by setting index_arrs=(jnp.array([2,3,4]), jnp.array([0,3,5,7])) and
       passing a 3x4 array in vals.

    Parameters
    ----------
    array : jnp.ndarray
        The array to be modified (Will not be written to)
    index_arrs : Sequence[jnp.ndarray]
        The indexes in each dimension.
    vals : jnp.ndarray
        The values to write

    Returns
    -------
    jnp.ndarray
        The edited array
    """
    # ggLog.info(f"set_rows_cols(\n"
    #            f"{array}\n"
    #            f"{index_arrs}\n"
    #            f"{vals}\n"
    #            f")")
    index_arrs = [ia if ia.dtype!=bool else jnp.nonzero(ia)[0]    for ia in index_arrs]
    return array.at[jnp.ix_(*index_arrs)].set(vals)

@jax.jit
def set_rows_cols_masks(array : jnp.ndarray,
                        masks : Sequence[jnp.ndarray],
                        vals : jnp.ndarray):
    """Sets values in the specified subarray. index_arrs indicates which indexes of each dimension to set
       the values in. For example you can write in a 2D array at the rows [2,3,4] and columns [0,3,5,7] 
       (which identify a 3x4 array) by setting index_arrs=(jnp.array([2,3,4]), jnp.array([0,3,5,7])) and
       passing a 3x4 array in vals.

    Parameters
    ----------
    array : jnp.ndarray
        The array to be modified (Will not be written to)
    index_arrs : Sequence[jnp.ndarray]
        The indexes in each dimension.
    vals : jnp.ndarray
        The values to write

    Returns
    -------
    jnp.ndarray
        The edited array
    """
    # ggLog.info(f"set_rows_cols(\n"
    #            f"{array}\n"
    #            f"{index_arrs}\n"
    #            f"{vals}\n"
    #            f")")
    # index_arrs = [jnp.full(ia.shape[i],-1,device=ia.device).at([])[0]    for i,ia in enumerate(masks)]
    index_arrs = [mask if mask.dtype!=bool else jnp.where(mask, jnp.arange(mask.shape[0]), -1) for mask in masks]
    return array.at[jnp.ix_(*index_arrs)].set(vals)

def get_rows_cols(array : jnp.ndarray,
                  index_arrs : Sequence[jnp.ndarray | Sequence[int] | int]):
    """Gets values of the specified subarray. index_arrs indicates which indexes of each dimension to get
       the values from. For example you can read from a 2D array at the rows [2,3,4] and columns [0,3,5,7] 
       (which identify a 3x4 array) by setting index_arrs=(jnp.array([2,3,4]), jnp.array([0,3,5,7])). Or you
       for example:
            get_rows_cols(jnp.arange(0,24).reshape(2,3,4),
                         (jnp.array([0]), jnp.array([1,2]), jnp.array([0,4])))
            Gives:
            Array([[[ 4,  7],
                    [ 8, 11]]], dtype=int32)

    Parameters
    ----------
    array : jnp.ndarray
        The array to be read
    index_arrs : Sequence[jnp.ndarray]
        The indexes in each dimension.

    Returns
    -------
    jnp.ndarray
        The selected array
    """
    index_arrs = [ia if isinstance(ia, jnp.ndarray) else jnp.array(ia)  for ia in index_arrs]
    zerodim_axes = [i for i in range(len(index_arrs)) if index_arrs[i].ndim==0]
    index_arrs = [ia if ia.ndim>0 else jnp.expand_dims(ia,0)            for ia in index_arrs]
    index_arrs = [ia if ia.dtype!=bool else jnp.nonzero(ia)[0]          for ia in index_arrs]
    return array[jnp.ix_(*index_arrs)].squeeze(zerodim_axes)

model_element_separator = "#"

@jax.jit
def jax_mat_to_quat_xyzw(matrices):
    return jax.scipy.spatial.transform.Rotation.from_matrix(matrices).as_quat(scalar_first=False)

@jax.tree_util.register_dataclass
@dataclass
class SimState:
    mjx_data : mjx.Data
    requested_qfrc_applied : jnp.ndarray
    sim_time : jnp.ndarray
    stats_step_count : jnp.ndarray
    mon_joint_stats_arr_pvae : jnp.ndarray
    impulse_startends_stime : jnp.ndarray
    impulses_xfrc : jnp.ndarray

    def replace_v(self, name : str, value : Any):
        return self.replace_d({name:value})

        return SimState(mjx_data=value if name=="mjx_data" else self.mjx_data,
                        requested_qfrc_applied=value if name=="requested_qfrc_applied" else self.requested_qfrc_applied,
                        sim_time=value if name=="sim_time" else self.sim_time)

    def replace_d(self, name_values : dict[str,Any]):
        # ggLog.info(f"rd0 type(self.mjx_data) = {type(self.mjx_data)}")
        # d = dataclasses.asdict(self) # Recurses into dataclesses and deepcopies
        d = {"mjx_data" : self.mjx_data,
             "requested_qfrc_applied" : self.requested_qfrc_applied,
             "sim_time" : self.sim_time,
             "stats_step_count" : self.stats_step_count,
             "impulse_startends_stime" : self.impulse_startends_stime,
             "impulses_xfrc" : self.impulses_xfrc}
        # ggLog.info(f"d0 = "+str({k:type(v) for k,v in d.items()}))
        d.update(name_values)
        # ggLog.info(f"d1 = "+str({k:type(v) for k,v in d.items()}))
        ret = SimState(**d)
        # ggLog.info(f"type(self.mjx_data) = {type(self.mjx_data)}")
        return ret
    

class MjxAdapter(BaseVecSimulationAdapter, BaseVecJointEffortAdapter):

    @dataclass
    class DebugInfo():
        wtime_running : float = 0.0
        wtime_simulating : float = 0.0
        wtime_controlling : float = 0.0
        rt_factor_vec : float = 0.0
        rt_factor_single : float = 0.0
        stime_ran : float = 0.0
        stime : float = 0.0
        fps_vec : float = 0.0
        fps_single : float = 0.0
        iterations : int = 0
        run_fps_vec : float = 0.0

    def __init__(self, vec_size : int,
                        enable_rendering : bool,
                        jax_device : jax.Device,
                        output_th_device : th.device,
                        sim_step_dt : float = 2/1024,
                        step_length_sec : float = 10/1024,
                        realtime_factor : float | None = None,
                        show_gui : bool = False,
                        gui_frequency : float = 15,
                        gui_env_index : int = 0,
                        add_ground : bool = True,
                        log_freq : int = -1,
                        opt_preset : Literal["fast","none"] = "fast",
                        log_folder : str = "./",
                        record_whole_joint_trajectories : bool = False,
                        log_freq_joints_trajectories : int = 1000,
                        safe_revolute_dof_armature = 0.01,
                        revolute_dof_armature_override = None,
                        opt_override : dict[str,Any] | None = None):
        super().__init__(vec_size=vec_size,
                         output_th_device=output_th_device)
        self._enable_rendering = enable_rendering
        self._jax_device = jax_device
        self._sim_step_dt = sim_step_dt
        self._step_length_sec = step_length_sec
        self._simTime = 0.0
        self._total_iterations = 0
        self._sim_step_count_since_build = 0
        self._sim_stepping_wtime_since_build = 0
        self._run_wtime_since_build = 0
        self._add_ground = add_ground
        self._log_freq = log_freq
        self._log_folder = log_folder
        self._last_log_iters = -log_freq 
        self._opt_preset = opt_preset if not None else "none"
        self._safe_revolute_dof_armature = safe_revolute_dof_armature
        self._revolute_dof_armature_override = revolute_dof_armature_override #0.5
        self._discardvisual = False
        self._opt_override = opt_override

        self._realtime_factor = realtime_factor
        self._wxyz2xyzw = jnp.array([1,2,3,0], device = jax_device)
        self._sim_state = SimState( mjx_data=jnp.empty((0,), device = jax_device),
                                    requested_qfrc_applied=jnp.empty((0,), device = jax_device),
                                    sim_time=jnp.empty((0,), device = jax_device),
                                    stats_step_count=jnp.zeros((1,), device = jax_device),
                                    mon_joint_stats_arr_pvae=jnp.empty((0,), device = jax_device),
                                    impulse_startends_stime=jnp.empty((0,), device = jax_device),
                                    impulses_xfrc=jnp.empty((0,), device = jax_device))
        self._renderer : mujoco.Renderer | None = None
        self._check_sizes = True
        self._show_gui = show_gui
        self._gui_env_index = gui_env_index
        self._last_gui_update_wtime = 0.0
        self._gui_freq = gui_frequency
        self._prev_step_end_wtime = 0.0
        self._viewer = None
        self._all_vecs = jnp.ones((vec_size,), dtype=bool, device=self._jax_device)
        self._no_vecs = jnp.zeros((vec_size,), dtype=bool, device=self._jax_device)
        self._all_vecs_th = th.ones((vec_size,), dtype=th.bool, device=self._out_th_device)
        self._no_vecs_th = th.zeros((vec_size,), dtype=th.bool, device=self._out_th_device)
        self._all_vecs_thcpu = th.ones((vec_size,), dtype=th.bool, device="cpu")
        self._no_vecs_thcpu = th.zeros((vec_size,), dtype=th.bool, device="cpu")

        self._dbg_info = MjxAdapter.DebugInfo()

        self._record_joint_hist = record_whole_joint_trajectories
        self._joints_pveae_history = []
        self._log_freq_joints_trajcetories = log_freq_joints_trajectories

    @staticmethod
    def _mj_name_to_pair(mjname : str):
        if mjname == "world":
            return mjname,mjname
        sep = mjname.find(model_element_separator)
        if mjname.count(model_element_separator) != 1:
            raise RuntimeError(f"Invalid mjName: must contain one and only one '{model_element_separator}' substring, but it's {mjname}")
        return mjname[:sep],mjname[sep+len(model_element_separator):]

    def _recompute_mjxmodel_inaxes(self):
        out_axes = jax.tree_util.tree_map(lambda l:None, self._mjx_model)
        out_axes = out_axes.tree_replace({"body_mass":0,
                                          "geom_friction":0}) # model fields to be vmapped
        self._mjx_model_in_axes = out_axes

    def _rebuild_lower_funcs(self):
        self._mjx_forward = jax.jit(jax.vmap(mjx.forward, in_axes=(self._mjx_model_in_axes, 0)))
        self._mjx_integrate_and_forward = jax.jit(jax.vmap(mjx_integrate_and_forward, in_axes=(self._mjx_model_in_axes, 0))) #, donate_argnames=["d"]) donating args make it crash
        

    @override
    def build_scenario(self, models : list[ModelSpawnDef]):
        """Build and setup the environment scenario. Should be called by the environment before startup()."""
        ggLog.info(f"MjxAdapter building scenario")
        if self._add_ground:
            models.append(ModelSpawnDef( name="ground",
                                           definition_string="""<mujoco>
                                                                    <compiler angle="radian"/>
                                                                    <asset>
                                                                        <texture type="skybox" builtin="gradient" rgb1="0.3 0.5 0.7" rgb2="0 0 0" width="512" height="3072" />
                                                                        <texture type="2d" name="groundplane" builtin="checker" mark="edge" rgb1="0.2 0.3 0.4" rgb2="0.1 0.2 0.3" markrgb="0.8 0.8 0.8" width="300" height="300" />
                                                                        <material name="groundplane" texture="groundplane" texuniform="true" texrepeat="5 5" reflectance="0.2" />
                                                                    </asset>
                                                                        <worldbody>
                                                                        <body name="ground_link">
                                                                            <light pos="0 0 10" dir="-0.3 -0.3 -1" directional="true" 
                                                                                    ambient="0.2 0.2 0.2"
                                                                                    diffuse="0.7 0.7 0.7"
                                                                                    specular="0.5 0.5 0.5"
                                                                                    castshadow="true"/>
                                                                            <geom name="floor" size="0 0 0.05" type="plane" material="groundplane" friction="1.0 0.005 0.0001" solref="0.02 1" solimp="0.9 0.95 0.001 0.5 2" margin="0.0" />
                                                                        </body>
                                                                    </worldbody>
                                                                </mujoco>""",
                                           format="mjcf",
                                           pose=None,
                                           kwargs={}))
        specs = []
        ggLog.info(f"Spawning models: {[model.name for model in models]}")
        for model in models:
            if model.format.strip().lower()[-6:] == ".xacro":
                def_string = compile_xacro_string( model_definition_string=model.definition_string,
                                                                model_kwargs=model.kwargs)
            elif model.format.strip().lower() in ("urdf","mjcf"):
                def_string = model.definition_string
            else:
                raise RuntimeError(f"Unsupported model format '{model.format}' for model '{model.name}'")
            if model.format.strip().lower() in ("urdf","urdf.xacro"):
                def_string = add_compiler_options(def_string, discardvisual=self._discardvisual)
            ggLog.info(f"Adding model '{model.name}' : \n{def_string}")
            mjSpec = mujoco.MjSpec.from_string(def_string)
            # mjSpec.compiler.discardvisual = False
            mjSpec.compiler.degree = False
            specs.append((model.name, mjSpec))
            if model.pose is not None:
                raise NotImplementedError(f"Error adding model '{model.name}' ModelSpawnDef.pose is not supported yet")
        big_speck = mujoco.MjSpec()
        
        frame = big_speck.worldbody.add_frame()
        big_speck.compiler.degree = False
        # big_speck.compiler.discardvisual = False
        for mname, spec in specs:
            if model_element_separator in mname:
                raise RuntimeError(f"Cannot have models with '#' in their name (this character is used internally). Found model named {mname}")
            # add all th bodies that are direct childern of worldbody
            body = spec.worldbody.first_body()
            # spec.compiler.discardvisual = False
            if spec.compiler.degree:
                raise NotImplementedError(f"model {mname} uses degrees instead of radians.")
            while body is not None:
                frame.attach_body(body, mname+model_element_separator, "")
                body = spec.worldbody.next_body(body)
        # big_speck.compiler.discardvisual = False
        big_speck.memory = 50*1024*1024 #allocate 50mb for arena (this becomes mjmodel.narena and mjdata.narena)
        self._mj_model = big_speck.compile()
        self._mj_model.opt.timestep = self._sim_step_dt
        if self._opt_preset == "fastest":
            # Copied from barkour example
            self._mj_model.opt.integrator = mujoco.mjtIntegrator.mjINT_EULER
            self._mj_model.opt.iterations = 1 # constraint solver iterations
            self._mj_model.opt.ls_iterations = 5 # doc: "Ensures that at most iterations times ls_iterations linesearch iterations are performed during each constraint solve"
            self._mj_model.opt.disableflags |= mujoco.mjtDisableBit.mjDSBL_EULERDAMP
        elif self._opt_preset == "faster":
            self._mj_model.opt.integrator = mujoco.mjtIntegrator.mjINT_EULER
            self._mj_model.opt.iterations = 3
            self._mj_model.opt.ls_iterations = 3
            self._mj_model.opt.disableflags |= mujoco.mjtDisableBit.mjDSBL_EULERDAMP
        elif self._opt_preset == "fast":
            self._mj_model.opt.integrator = mujoco.mjtIntegrator.mjINT_EULER
            self._mj_model.opt.iterations = 10
            self._mj_model.opt.ls_iterations = 5
            # self._mj_model.opt.disableflags |= mujoco.mjtDisableBit.mjDSBL_EULERDAMP
        else:
            raise RuntimeError(f"Unknown opt preset '{self._opt_preset}'")
        if self._opt_override is not None:
             for k,v in self._opt_override.items():
                setattr(self._mj_model.opt,k,v)
        # ggLog.info(f"big_speck.degree = {big_speck.compiler.degree}")
        ggLog.info(f"Spawned: \n{big_speck.to_xml()}")
        ggLog.info(f"mj_model.opt = {self._mj_model.opt}")


        for dof_id in range(self._mj_model.nv):
            joint_type = self._mj_model.jnt_type[self._mj_model.dof_jntid[dof_id]]
            if joint_type == mujoco.mjtJoint.mjJNT_HINGE:
                if self._mj_model.dof_armature[dof_id] == 0:
                    self._mj_model.dof_armature[dof_id] = self._safe_revolute_dof_armature
                if self._revolute_dof_armature_override is not None:
                    self._mj_model.dof_armature[dof_id] = self._revolute_dof_armature_override

        # model = models[0]
        # if model.format == "urdf.xacro":
        #     urdf_string = compile_xacro_string( model_definition_string=model.definition_string,
        #                                                     model_kwargs=model.kwargs)
        # elif model.format == "urdf":
        #     urdf_string = model.definition_string
        # else:
        #     raise RuntimeError(f"Unsupported model format '{model.format}'")
        # self._model_name = model.name
        # # Make model, data, and renderer
        # self._mj_model = mujoco.MjModel.from_xml_string(urdf_string)

        self._jid2jname : dict[int, tuple[str,str]] = {jid:self._mj_name_to_pair(mujoco.mj_id2name(self._mj_model, mujoco.mjtObj.mjOBJ_JOINT, jid))
                           for jid in range(self._mj_model.njnt)}
        self._jname2jid = {jn:jid for jid,jn in self._jid2jname.items()}
        self._lid2lname : dict[int, tuple[str,str]] = {lid:self._mj_name_to_pair(mujoco.mj_id2name(self._mj_model, mujoco.mjtObj.mjOBJ_BODY, lid))
                           for lid in range(self._mj_model.nbody)}
        self._lname2lid = {ln:lid for lid,ln in self._lid2lname.items()}
        self._cid2cname : dict[int, str] = {jid:self._mj_name_to_pair(mujoco.mj_id2name(self._mj_model, mujoco.mjtObj.mjOBJ_CAMERA, jid))[1]
                           for jid in range(self._mj_model.ncam)}
        self._cname2cid = {cn:cid for cid,cn in self._cid2cname.items()}
        ggLog.info(f"self._lname2lid = {self._lname2lid}")


        # self.set_body_collisions([  (('kyon', 'pelvis'), False),
        #                             (('kyon', 'base_link'), False),
        #                             (('kyon', 'imu_link'), False),
        #                             (('kyon', 'hip_roll_1_link'), False),
        #                             (('kyon', 'hip_pitch_1_link'), False),
        #                             (('kyon', 'knee_pitch_1_link'), False),
        #                             (('kyon', 'contact_1'), False),
        #                             (('kyon', 'hip_roll_2_link'), False),
        #                             (('kyon', 'hip_pitch_2_link'), False),
        #                             (('kyon', 'knee_pitch_2_link'), False),
        #                             (('kyon', 'contact_2'), False),
        #                             (('kyon', 'hip_roll_3_link'), False),
        #                             (('kyon', 'hip_pitch_3_link'), False),
        #                             (('kyon', 'knee_pitch_3_link'), False),
        #                             (('kyon', 'contact_3'), False),
        #                             (('kyon', 'hip_roll_4_link'), False),
        #                             (('kyon', 'hip_pitch_4_link'), False),
        #                             (('kyon', 'knee_pitch_4_link'), False),
        #                             (('kyon', 'contact_4'), False)])
        # self._mj_model.body_conaffinity[:] = 0
        # self._mj_model.geom_conaffinity[:] = 0
        self._mj_data = mujoco.MjData(self._mj_model)
        mujoco.mj_resetData(self._mj_model, self._mj_data)

        self._mjx_model = mjx.put_model(self._mj_model, device = self._jax_device)
        # self._mjx_model.opt.timestep.at[:].set(self._sim_step_dt)
        self._recompute_mjxmodel_inaxes()
        self._mjx_model = jax.vmap(lambda: self._mjx_model, in_axes=None, axis_size=self._vec_size, out_axes=self._mjx_model_in_axes)()
        # self._mjx_model = jax.vmap(lambda: self._mjx_model, axis_size=self._vec_size, in_axes=None)()
        
        self._jnt_dofadr_jax = jnp.array(self._mjx_model.jnt_dofadr, device = self._jax_device) # for some reason it's a numpy array, so I cannot use it properli in jit

        mjx_data = mjx.put_data(self._mj_model, self._mj_data, device = self._jax_device)
        mjx_data = jax.vmap(lambda: mjx_data, axis_size=self._vec_size)()
        # mjx_data = jax.vmap(lambda _, x: x, in_axes=(0, None))(jnp.arange(self._vec_size), mjx_data)
        ggLog.info(f"mjx_data.qpos.shape = {mjx_data.qpos.shape}")


        self._original_mjx_data = copy.deepcopy(mjx_data)
        self._original_mjx_model = copy.deepcopy(self._mjx_model)
        self._original_mj_data = copy.deepcopy(self._mj_data)
        self._original_mj_model = copy.deepcopy(self._mj_model)

        # _ = self._mjx_step(self._mjx_model, copy.deepcopy(mjx_data)) # trigger jit compile
        self._rebuild_lower_funcs()
        # self._mjx_forward = jax.jit(jax.vmap(mjx.forward, in_axes=(self._mjx_model_in_axes, 0)))
        # self._mjx_integrate_and_forward = jax.jit(jax.vmap(mjx_integrate_and_forward, in_axes=(self._mjx_model_in_axes, 0))) #, donate_argnames=["d"]) donating args make it crash
        # ggLog.info(f"Compiling mjx.step....")
        # self._mjx_step = jax.jit(jax.vmap(mjx.step, in_axes=(None, 0))) #, donate_argnames=["d"]) donating args make it crash
        
        requested_qfrc_applied = jnp.copy(mjx_data.qfrc_applied)
        sim_time = jnp.zeros((1,), jnp.float32, device=self._jax_device)
        self._sim_state = self._sim_state.replace_d({   "mjx_data":mjx_data,
                                                        "requested_qfrc_applied":requested_qfrc_applied,
                                                        "sim_time":sim_time,
                                                        "impulses_xfrc" : jnp.zeros_like(mjx_data.xfrc_applied),
                                                        "impulse_startends_stime" : jnp.full(shape=(self._vec_size, 2), fill_value=-1) })
        
        # self._check_model_inaxes()        
        # data = self._mjx_forward(self._mjx_model,self._sim_state.mjx_data)
        # ggLog.info(f"compiled")
        # self._check_model_inaxes()        
        
        self.set_monitored_joints([])
        self.set_monitored_links([])
        self._reset_joint_state_step_stats()


        if self._enable_rendering:
            self._renderer = mujoco.Renderer(self._mj_model)
            self._render_scene_option = mujoco.MjvOption()
            # # enable joint visualization option:
            # scene_option.flags[mujoco.mjtVisFlag.mjVIS_JOINT] = True
        else:
            self._renderer = None

        if self._show_gui:
            self._viewer_mj_data : mujoco.MjData = mjx.get_data(self._mj_model, jax.tree_map(lambda l: l[self._gui_env_index], self._sim_state.mjx_data))
            mjx.get_data_into(self._viewer_mj_data,self._mj_model, jax.tree_map(lambda l: l[self._gui_env_index], self._sim_state.mjx_data))
            self._viewer = mujoco.viewer.launch_passive(self._mj_model, self._viewer_mj_data)

        self._camera_sizes :dict[str,tuple[int,int]] = {self._cid2cname[cid]:(self._mj_model.cam_resolution[cid][1],self._mj_model.cam_resolution[cid][0]) for cid in self._cid2cname}
        if self._enable_rendering:
            def make_renderer(h,w):
                ggLog.info(f"Making renderer for size {h}x{w}")
                return mujoco.Renderer(self._mj_model,height=h,width=w)
            self._renderers : dict[tuple[int,int],mujoco.Renderer]= {resolution:make_renderer(resolution[0],resolution[1])
                            for resolution in set(self._camera_sizes.values())}
            self._renderers_mj_datas : list[mujoco.MjData] = [copy.deepcopy(self._mj_data) for _ in range(self.vec_size())]
        else:
            self._renderers = {}
        

        self._lid2geoms : dict[int,jnp.ndarray] = {}
        all_links = list(self._lname2lid.keys())
        for lname in all_links:
            body_id = self._lname2lid[lname]
            self._lid2geoms[body_id] = self._mjx_model.body_geomadr[body_id:body_id+self._mjx_model.body_geomnum[body_id]]
        self._is_geom_visual = jnp.logical_and(self._mj_model.geom_contype==0, self._mj_model.geom_conaffinity==0)


        print("Joint limits:\n"+("\n".join([f" - {jn}: {r}" for jn,r in {jname:self._mj_model.jnt_range[jid] for jid,jname in self._jid2jname.items()}.items()])))
        print("Joint child bodies:\n"+("\n".join([f" - {jn}: {r}" for jn,r in {jname:self._mj_model.jnt_bodyid[jid] for jid,jname in self._jid2jname.items()}.items()])))
        print(f"dof armatures:{self._mj_model.dof_armature}")
        
        print("Bodies parentid:\n"+("\n".join([f" - body_parentid[{lid}({self._lid2lname[lid]})]= {self._mj_model.body_parentid[lid]}" for lid in self._lid2lname.keys()])))
        print("Bodies jnt_num:\n"+("\n".join([f" - body_jntnum[{lid}({self._lid2lname[lid]})]= {self._mj_model.body_jntnum[lid]}" for lid in self._lid2lname.keys()])))
        # print(f"got cam resolutions {self._camera_sizes}")
        # self._check_model_inaxes()        
        ggLog.info(f"self._sim_state.mj_model.nconmax = {self._mj_model.nconmax}")
        # ggLog.info(f"self._sim_state.mjx_model.nconmax = {self._mjx_model.nconmax}")
        ggLog.info(f"self._sim_state.mjx_data.contact.geom.shape = {self._sim_state.mjx_data.contact.geom.shape}")



    def startup(self):
        ggLog.info(f"Compiling mjx.forward....")
        data = self._mjx_forward(self._mjx_model, self._sim_state.mjx_data)
        self._sim_state = self._sim_state.replace_v("mjx_data", data) # compute initial mjData
        ggLog.info(f"Compiling mjx_integrate_and_forward....")
        _ = self._mjx_integrate_and_forward(self._mjx_model, copy.deepcopy(self._sim_state.mjx_data)) # trigger jit compile
        ggLog.info(f"Compiled.")

    @override
    def set_body_collisions(self, link_group_collisions : list[tuple[tuple[str,str], list[tuple[str,str]]]]):
        input_collision_groups = [set(lg[1]) for lg in link_group_collisions]
        ggLog.info(f"input_collision_groups = {input_collision_groups}")

        best_collision_groups = []
        while len(input_collision_groups)>0:
            biggest_common_subgroup = set(input_collision_groups[0])
            for g in input_collision_groups:
                biggest_common_subgroup.intersection_update(g)
            best_collision_groups.append(biggest_common_subgroup)
            input_collision_groups = [(g.difference(biggest_common_subgroup)) for g in input_collision_groups]
            input_collision_groups = [g for g in input_collision_groups if len(g)>0]

        ggLog.info(f"best_collision_groups = {best_collision_groups}")
        link_to_groups = {} # Which groups each link is part of
        for i,g in enumerate(best_collision_groups):
            for l in g:
                if l not in link_to_groups:
                    link_to_groups[l] = []
                link_to_groups[l].append(i)
        ggLog.info(f"link_to_groups = {link_to_groups}")

        link_colliding_groups = {} # Which group each link collides with
        for link,colliding_links in link_group_collisions:
            colliding_links = set(colliding_links)
            for g in best_collision_groups:
                if g.issubset(colliding_links):
                    if l not in link_colliding_groups:
                        link_colliding_groups[link] = []
                    link_colliding_groups[link].append(i)
        ggLog.info(f"link_colliding_groups = {link_colliding_groups}")

        if len(best_collision_groups) > 32:
            raise RuntimeError(f"Detected more than 32 separate collision group. Cannot represent in Mujoco collision masks.")
        
        all_links = list(self._lname2lid.keys()) #list(link_to_groups.keys())+list(link_colliding_groups.keys())
        for l in all_links:
            if l not in link_to_groups:
                link_to_groups[l] = []
            if l not in link_colliding_groups:
                link_colliding_groups[l] = []
        link_contypes = {}
        link_conaffinity = {}
        for l in all_links:
            contype_mask = 0
            for gid in link_to_groups[l]:
                contype_mask |= 1<<gid
            link_contypes[l] = contype_mask
            conaffinity_mask = 0
            for gid in link_colliding_groups[l]:
                conaffinity_mask |= 1<<gid
            link_conaffinity[l] = conaffinity_mask

        

        # print(f"self._mj_model.geom_contype =     {self._mj_model.geom_contype}")
        # print(f"self._mj_model.geom_conaffinity = {self._mj_model.geom_conaffinity}")
        # print(f"self._mjx_model.geom_contype =     {self._mjx_model.geom_contype}")
        # print(f"self._mjx_model.geom_conaffinity = {self._mjx_model.geom_conaffinity}")

        body_contype = self._mjx_model.body_contype.copy()
        body_conaffinity = self._mjx_model.body_conaffinity.copy()
        geom_contype = self._mjx_model.geom_contype.copy()
        geom_conaffinity = self._mjx_model.geom_conaffinity.copy()
        for lname in all_links:
            body_id = self._lname2lid[lname]
            for geom_id in range(self._mj_model.body_geomadr[body_id],
                                 self._mj_model.body_geomadr[body_id]+self._mj_model.body_geomnum[body_id]):
                visual = geom_contype[geom_id]==0 and geom_conaffinity[geom_id]==0
        for lname in all_links:
            body_id = self._lname2lid[lname]
            aff = link_conaffinity[lname]
            typ = link_contypes[lname]
            body_conaffinity[body_id] = aff
            body_contype[body_id] = typ
            for geom_id in range(self._mj_model.body_geomadr[body_id],
                                 self._mj_model.body_geomadr[body_id]+self._mj_model.body_geomnum[body_id]):
                # this will pass also through the visual geoms!
                # geom_name = mujoco.mj_id2name(self._mj_model, mujoco.mjtObj.mjOBJ_GEOM, geom_id)
                # geom_rgba = self._mj_model.geom_rgba[geom_id]
                # ggLog.info(f"{lname} [{body_id}] : {geom_id} [{geom_name}]: coll={typ:b}/{aff:b} rgba = {geom_rgba}, aff = {aff}, typ = {typ} ")
                # geom_contype[geom_id] = 1
                visual = geom_contype[geom_id]==0 and geom_conaffinity[geom_id]==0
                if not visual:
                    geom_conaffinity[geom_id] = aff
                    geom_contype[geom_id] = typ

        self._mj_model.geom_contype = geom_contype
        self._mj_model.geom_conaffinity = geom_conaffinity
        self._mj_model.body_contype = body_contype
        self._mj_model.body_conaffinity = body_conaffinity
        ggLog.info(f"Previous geom_contype =     {self._mjx_model.geom_contype}")
        ggLog.info(f"Previous geom_conaffinity = {self._mjx_model.geom_conaffinity}")
        self._mjx_model = self._mjx_model.replace(geom_contype = geom_contype,
                                                  geom_conaffinity = geom_conaffinity,
                                                  body_contype = body_contype,
                                                  body_conaffinity = body_conaffinity)
        self._original_mjx_model = self._original_mjx_model.replace(geom_contype = geom_contype,
                                                  geom_conaffinity = geom_conaffinity,
                                                  body_contype = body_contype,
                                                  body_conaffinity = body_conaffinity)
        # print(f"self._mj_model.geom_contype =     {self._mj_model.geom_contype}")
        # print(f"self._mj_model.geom_conaffinity = {self._mj_model.geom_conaffinity}")
        ggLog.info(f"New geom_contype =     {self._mjx_model.geom_contype}")
        ggLog.info(f"New geom_conaffinity = {self._mjx_model.geom_conaffinity}")
        self._mark_forward_needed()
        self._recompute_mjxmodel_inaxes()
        self._rebuild_lower_funcs()
        self._check_model_inaxes()        




    def get_detected_joints(self):
        return list(self._jname2jid.keys())
    
    def get_detected_links(self):
        return list(self._lname2lid.keys())
    
    def get_detected_cameras(self):
        return list(self._cname2cid.keys())

    @override
    def set_monitored_joints(self, jointsToObserve: Sequence[tuple[str,str]]):
        super().set_monitored_joints(jointsToObserve)
        self._monitored_jids = jnp.array([self._jname2jid[jn] for jn in self._monitored_joints], device=self._jax_device)
        self._monitored_qpadr = self._mjx_model.jnt_qposadr[self._monitored_jids]
        self._monitored_qvadr = self._mjx_model.jnt_dofadr[self._monitored_jids]
        self._reset_joint_state_step_stats()
        if self._record_joint_hist:
            self._full_history_labels = to_string_tensor(sum([[f"{v}.{jn[1]}" for v in ["pos","vel","cmd_eff","acc","eff","constr_eff"]] for jn in self._monitored_joints],[])).unsqueeze(0)



    @override
    def set_monitored_links(self, linksToObserve: Sequence[tuple[str,str]]):
        super().set_monitored_links(linksToObserve)
        self._monitored_lids = jnp.array([self._lname2lid[ln] for ln in self._monitored_links], device=self._jax_device)

    @override
    def step(self) -> float:
        """Run a simulation step.

        Returns
        -------
        float
            Duration of the step in simulation time (in seconds)"""
        t0 = time.monotonic()
        self._sim_state = self._clear_joint_state_step_stats(self._sim_state)
        t1 = time.monotonic()
        stepLength = self.run(self._step_length_sec)
        tf = time.monotonic()
        # ggLog.info(f"Mjx.step duration = {tf-t0}s, run = {tf-t1}s")
        return stepLength
    
    @partial(jax.jit, static_argnums=(0,), donate_argnames=("sim_state",))
    def _apply_commands(self, sim_state : SimState) -> SimState:
        sim_state = self._apply_torque_cmds(sim_state)
        # sim_state = self._apply_impulses(sim_state)
        return sim_state

    @partial(jax.jit, static_argnums=(0,), donate_argnames=("sim_state",))
    def _apply_torque_cmds(self, sim_state : SimState) -> SimState:
        return sim_state.replace_v( "mjx_data", sim_state.mjx_data.replace(qfrc_applied=sim_state.requested_qfrc_applied))








    @partial(jax.jit, static_argnums=(0,), donate_argnames=("sim_state"))
    def _sim_step_fast(self, iteration, sim_state : SimState) -> SimState:
        sim_state = self._apply_commands(sim_state)
        new_mjx_data = self._mjx_integrate_and_forward(self._mjx_model,sim_state.mjx_data)
        sim_state = sim_state.replace_d( {"mjx_data": new_mjx_data,
                                          "sim_time": sim_state.sim_time + self._sim_step_dt})
        sim_state = self._update_joint_state_step_stats(sim_state)
        return sim_state 


    # @partial(jax.jit, static_argnums=(0,), donate_argnames=("sim_state"))
    # def _sim_step_fast_for_scan(self, sim_state : SimState, _) -> tuple[SimState, None]:
    #     sim_state = self._sim_step_fast(0, sim_state)
    #     return sim_state, None
    
    # @partial(jax.jit, static_argnames=("self","iterations"), donate_argnames=("sim_state"))
    # def _run_fast(self, sim_state : SimState, iterations : int) -> SimState:
    #     sim_state = jax.lax.scan(   self._sim_step_fast_for_scan, 
    #                                 init = sim_state,
    #                                 xs = (), 
    #                                 length = iterations)[0]
    #     # sim_state, joint_stats_arr  = jax.lax.fori_loop(lower=0, upper=iterations,
    #     #                                                 body_fun=self._sim_step_fast,
    #     #                                                 init_val=(sim_state, joint_stats_arr))
    #     return sim_state
    
    @partial(jax.jit, static_argnums=(0,), donate_argnames=("sim_state"))
    def _sim_step_fast_for_scan_full_pveae(self, sim_state : SimState, _) -> tuple[SimState, jnp.ndarray | None]:
        sim_state = self._sim_step_fast(0, sim_state)
        if self._record_joint_hist:
            joint_state = self._get_joint_state_for_history(sim_state=sim_state)
        else:
            joint_state = None
        return sim_state, joint_state
    
    @partial(jax.jit, static_argnames=("self","iterations"), donate_argnames=("sim_state"))
    def _run_fast_save_full_jpveae(self, sim_state : SimState, iterations : int) -> tuple[SimState, jnp.ndarray]:
        sim_state, joints_state_history = jax.lax.scan(self._sim_step_fast_for_scan_full_pveae, 
                                                  init = sim_state,
                                                  xs = (), 
                                                  length = iterations)
        # sim_state, joint_stats_arr  = jax.lax.fori_loop(lower=0, upper=iterations,
        #                                                 body_fun=self._sim_step_fast,
        #                                                 init_val=(sim_state, joint_stats_arr))
        return sim_state, joints_state_history

    def _get_joint_state_for_history(self, sim_state):
        return MjxAdapter._get_vec_joint_states_raw_pveaec(  self._monitored_qpadr,
                                                            self._monitored_qvadr,
                                                            sim_state.mjx_data)
    
    def _log_joints_pveae_history(self):
        full_history = jnp.concat(self._joints_pveae_history)
        full_history = jnp.reshape(full_history,shape=(full_history.shape[0],-1))
        # convert to torch and save as hdf5
        dir = f"{self._log_folder}/MjxAdapter_joint_hist"
        os.makedirs(dir, exist_ok=True)
        out_filename = f"{dir}/MjxAdapter_{int(time.time())}.hdf5"
        import h5py
        with h5py.File(out_filename, "w") as f:
            # loop through obs, action, reward, terminated, truncation
            try:
                f.create_dataset(f"joints_history", data=np.array(full_history))
                f.create_dataset("joints_history_labels", data=self._full_history_labels)
            except TypeError as e:
                raise RuntimeError(f"Error saving pveae, exception={e}")

    @override
    def run(self, duration_sec : float):
        """Run the environment for the specified duration"""
        run_fast_jit_compiles = self._run_fast_save_full_jpveae._cache_size()
        wt0 = time.monotonic()
        st0 = self._simTime
        # self._sent_motor_torque_commands_by_bid_jid = {}
        # ggLog.info(f"Starting run")
        iterations = int(duration_sec/self._sim_step_dt)
        self._sim_state, joints_state_history = self._run_fast_save_full_jpveae(self._sim_state, iterations)
        if self._record_joint_hist:
            self._joints_pveae_history.append(joints_state_history)
            if int(self._total_iterations / self._log_freq_joints_trajcetories) != int((self._total_iterations+iterations) / self._log_freq_joints_trajcetories):
                self._log_joints_pveae_history()
        # self._read_new_contacts()
        wtime_simulating = time.monotonic()-wt0
        # ggLog.info(f"run done.")
        if self._run_fast_save_full_jpveae._cache_size() > run_fast_jit_compiles and run_fast_jit_compiles>0:
            ggLog.warn(f"run_fast was recompiled")

        self._total_iterations += iterations
        self._simTime += iterations*self._sim_step_dt # faster than taking sim_state.sim_time, as it does not do a sync
        
        # print(f"self._simTime={self._simTime}, mjData.time={self._sim_state.mjx_data.time}")

        if self._realtime_factor is not None and self._realtime_factor>0:
            sleep_time = self._sim_step_dt*(1/self._realtime_factor) - (time.monotonic()-self._prev_step_end_wtime)
            if sleep_time > 0:
                time.sleep(sleep_time)
        self._prev_step_end_wtime = time.monotonic()
        self._update_gui()
        # self._last_sent_torques_by_name = {self._bodyAndJointIdToJointName[bid_jid]:torque 
        #                                     for bid_jid,torque in self._sent_motor_torque_commands_by_bid_jid.items()}
        self._dbg_info.wtime_running =     time.monotonic()-wt0
        self._dbg_info.wtime_simulating =   wtime_simulating
        self._dbg_info.wtime_controlling =  0
        self._dbg_info.iterations = iterations
        self._dbg_info.rt_factor_vec =      self._vec_size*(self._simTime-st0)/wtime_simulating
        self._dbg_info.rt_factor_single =   (self._simTime-st0)/wtime_simulating
        self._dbg_info.stime_ran =          self._simTime-st0
        self._dbg_info.stime =              self._simTime
        self._dbg_info.fps_vec =            self._vec_size*iterations/wtime_simulating
        self._dbg_info.fps_single =         iterations/wtime_simulating
        self._dbg_info.run_fps_vec = self._dbg_info.fps_vec/iterations
        if self._log_freq > 0 and self._sim_step_count_since_build - self._last_log_iters >= self._log_freq:
            self._last_log_iters = self._sim_step_count_since_build
            ggLog.info( "MjxAdapter:\n"+"\n".join(["    "+str(k)+' : '+str(v) for k,v in self.get_debug_info().items()]))
        self._sim_stepping_wtime_since_build += wtime_simulating
        self._sim_step_count_since_build += iterations
        self._run_wtime_since_build += time.monotonic()-wt0

        return self._simTime-st0
    
    # @override
    # def run(self, duration_sec : float):
    #     """Run the environment for the specified duration"""
    #     tf0 = time.monotonic()

    #     # self._sent_motor_torque_commands_by_bid_jid = {}

    #     stepping_wtime = 0
    #     simulating_wtime = 0
    #     control_wtime = 0
    #     vsteps_done = 0
    #     st0 = self._simTime
    #     while self._simTime-st0 < duration_sec:
    #         wtps = time.monotonic()
    #         self._sim_state = self._apply_commands(self._sim_state)
    #         wt1 = time.monotonic()
    #         control_wtime += wt1-wtps
    #         new_mjx_data = self._mjx_integrate_and_forward(self._mjx_model,self._sim_state.mjx_data)
    #         self._sim_state = self._sim_state.replace( "mjx_data", new_mjx_data)
    #         simulating_wtime += time.monotonic()-wt1
    #         self._sim_state = self._sim_state.replace( "sim_time", self._sim_state.sim_time + self._sim_step_dt)

    #         self._monitored_joints_stats = self._update_joint_state_step_stats(self._sim_state, self._monitored_joints_stats)
    #         stepping_wtime += time.monotonic()-wtps
    #         self._sim_step_count_since_build += 1
    #         vsteps_done += 1
    #         # self._read_new_contacts()
            
    #         self._simTime += self._sim_step_dt
    #         if self._realtime_factor is not None and self._realtime_factor>0:
    #             sleep_time = self._sim_step_dt*(1/self._realtime_factor) - (time.monotonic()-self._prev_step_end_wtime)
    #             if sleep_time > 0:
    #                 time.sleep(sleep_time)
    #         self._prev_step_end_wtime = time.monotonic()
    #         self._update_gui()
    #     # self._last_sent_torques_by_name = {self._bodyAndJointIdToJointName[bid_jid]:torque 
    #     #                                     for bid_jid,torque in self._sent_motor_torque_commands_by_bid_jid.items()}
    #     self._dbg_info.wtime_stepping =    stepping_wtime
    #     self._dbg_info.wtime_simulating =  simulating_wtime
    #     self._dbg_info.wtime_controlling = control_wtime
    #     self._dbg_info.rt_factor_vec = self._vec_size*(self._simTime-st0)/stepping_wtime
    #     self._dbg_info.rt_factor_single = (self._simTime-st0)/stepping_wtime
    #     self._dbg_info.stime_ran =  self._simTime-st0
    #     self._dbg_info.stime =  self._simTime
    #     self._dbg_info.fps_vec =     self._vec_size*vsteps_done/stepping_wtime
    #     self._dbg_info.fps_single =  vsteps_done/stepping_wtime
    #     if self._log_freq > 0 and self._sim_step_count_since_build % self._log_freq == 0:
    #         ggLog.info( "\n".join([str(k)+' : '+str(v) for k,v in self.get_debug_info().items()]))
    #     self._sim_stepping_wtime_since_build += stepping_wtime
    #     self._run_wtime_since_build += time.monotonic()-tf0

    #     return self._simTime-st0
    
    def get_debug_info(self) -> dict[str,th.Tensor]:
        return {k:th.as_tensor(v) for k,v in dataclasses.asdict(self._dbg_info).items()}

    # @staticmethod
    # # @jax.jit
    # def _take_batch_element(batch, e):
    #     mjx_data = jax.tree_map(lambda l: l[e], batch)
    #     return mjx.get_data(mj_model, mjx_data)
    
    @staticmethod
    # @jax.jit
    def _tree_unstack(tree):
        leaves, treedef = jax.tree.flatten(tree)
        return [treedef.unflatten(leaf) for leaf in zip(*leaves, strict=True)]

    @override
    def getRenderings(self, requestedCameras : list[str], vec_mask : th.Tensor | None) -> tuple[list[th.Tensor], th.Tensor]:
        if self._renderer is None:
            raise RuntimeError(f"Called getRenderings, but rendering is not initialized. did you set enable_rendering?")
        if vec_mask is None:
            vec_mask = self._all_vecs_thcpu
        selected_vecs = th.nonzero(vec_mask, as_tuple=True)[0].to("cpu")
        nvecs = selected_vecs.shape[0]
        
        # mj_data_batch = mjx.get_data(self._mj_model, self._sim_state.mjx_data)
        # print(f"mj_data_batch = {mj_data_batch}")
        times = th.as_tensor(self._simTime).repeat((nvecs,len(requestedCameras)))
        image_batches = [np.ones(shape=(nvecs,)+self._camera_sizes[cam]+(3,), dtype=np.uint8) for cam in requestedCameras]
        self._forward_if_needed()
        # print(f"images.shapes = {[i.shape for i in images]}")
        # mj_datas : list[mujoco.MjData] = mjx.get_data(self._mj_model, self._sim_state.mjx_data)
        mjx.get_data_into(self._renderers_mj_datas,self._mj_model, self._sim_state.mjx_data)
        for env_i,env in enumerate(selected_vecs):
            for i in range(len(requestedCameras)):
                cam = requestedCameras[i]
                # print(f"self._mj_model.cam_resolution[cid] = {self._mj_model.cam_resolution[self._cname2cid[cam]]}")
                renderer = self._renderers[self._camera_sizes[cam]]
                mujoco.mj_camlight(self._mj_model, self._renderers_mj_datas[env]) # see https://github.com/google-deepmind/mujoco/issues/1806
                renderer.update_scene(self._renderers_mj_datas[env], self._cname2cid[cam]) #, scene_option=self._render_scene_option)
                image_batches[i][env_i] = renderer.render()
                # renderer.render(out=images[i][env])
        return [th.as_tensor(img_batch) for img_batch in image_batches], times


    @override
    def getJointsState(self, requestedJoints : Sequence[tuple[str,str]] | jnp.ndarray | None = None) -> th.Tensor:
        if requestedJoints is None:
            jids = self._monitored_jids
        elif isinstance(requestedJoints, jnp.ndarray):
            jids = requestedJoints
        else:
            jids = self.get_joints_ids(requestedJoints)
        if len(jids) == 0:
            return th.empty(size=(self._vec_size,self._sim_state.mjx_data.qpos.shape[1],0,3), dtype=th.float32)
        else:
            self._forward_if_needed()           
            t = self._get_vec_joint_states_pve(self._mjx_model, self._sim_state.mjx_data, jids)
        return jax2th(t, th_device=self._out_th_device)
    
    @override
    def getExtendedJointsState(self, requestedJoints : Sequence[tuple[str,str]] | None = None) -> th.Tensor:
        if requestedJoints is None:
            jids = self._monitored_jids
        else:
            jids = jnp.array([self._jname2jid[jn] for jn in requestedJoints], device=self._jax_device)
        if len(jids) == 0:
            return th.empty(size=(self._vec_size,self._sim_state.mjx_data.qpos.shape[1],0,3), dtype=th.float32)
        else:
            self._forward_if_needed()
            t = self._get_vec_joint_states_pveae(self._mjx_model, self._sim_state.mjx_data, jids)
        return jax2th(t, th_device=self._out_th_device)
    
    @staticmethod
    # @jax.jit
    def _get_vec_joint_states_pveae(mjx_model, mjx_data, jids : jnp.ndarray):
        return MjxAdapter._get_vec_joint_states_raw_pveae(mjx_model.jnt_qposadr[jids],
                                                        mjx_model.jnt_dofadr[jids],
                                                        mjx_data)
    
    @staticmethod
    # @jax.jit
    def _get_vec_joint_states_pve(mjx_model, mjx_data, jids : jnp.ndarray):
        return MjxAdapter._get_vec_joint_states_raw_pve(mjx_model.jnt_qposadr[jids],
                                                        mjx_model.jnt_dofadr[jids],
                                                        mjx_data)
    
    @staticmethod
    @jax.jit
    def _get_vec_joint_states_raw_pveae(qpadr, qvadr, mjx_data):
        # What should we use as torque readings?
        # - Emo Todorov here https://www.roboti.us/forum/index.php?threads/best-way-to-represent-robots-torque-sensors.4181 says 
        #     that qfrc_unc (now renamed to qfrc_smmooth) + qfrc_constraint shoudl give what a torque sensor would measure
        # - We also could use qfrc_applied, which is the torque we are applying, I think in most cases this should be correct
        # ggLog.info(f"qfrc_applied={mjx_data.qfrc_applied[:,qvadr]}\n"
        #            f"qfrc_smooth={mjx_data.qfrc_smooth[:,qvadr]}\n"
        #            f"qfrc_constraint={mjx_data.qfrc_constraint[:,qvadr]}"
        #            f"qfrc_passive={mjx_data.qfrc_constraint[:,qvadr]}"
        #            f"qfrc_bias={mjx_data.qfrc_constraint[:,qvadr]}")
        return jnp.stack([  mjx_data.qpos[:,qpadr],
                            mjx_data.qvel[:,qvadr],
                            mjx_data.qfrc_applied[:,qvadr], #commanded effort
                            mjx_data.qacc[:,qpadr],
                            mjx_data.qfrc_smooth[:,qvadr] + mjx_data.qfrc_constraint[:,qvadr]], #actual effort
                            axis = 2)
    
    @staticmethod
    @jax.jit
    def _get_vec_joint_states_raw_pveaec(qpadr, qvadr, mjx_data):
        # What should we use as torque readings?
        # - Emo Todorov here https://www.roboti.us/forum/index.php?threads/best-way-to-represent-robots-torque-sensors.4181 says 
        #     that qfrc_unc (now renamed to qfrc_smmooth) + qfrc_constraint shoudl give what a torque sensor would measure
        # - We also could use qfrc_applied, which is the torque we are applying, I think in most cases this should be correct
        # ggLog.info(f"qfrc_applied={mjx_data.qfrc_applied[:,qvadr]}\n"
        #            f"qfrc_smooth={mjx_data.qfrc_smooth[:,qvadr]}\n"
        #            f"qfrc_constraint={mjx_data.qfrc_constraint[:,qvadr]}"
        #            f"qfrc_passive={mjx_data.qfrc_constraint[:,qvadr]}"
        #            f"qfrc_bias={mjx_data.qfrc_constraint[:,qvadr]}")
        return jnp.stack([  mjx_data.qpos[:,qpadr],
                            mjx_data.qvel[:,qvadr],
                            mjx_data.qfrc_applied[:,qvadr], #commanded effort
                            mjx_data.qacc[:,qpadr],
                            mjx_data.qfrc_smooth[:,qvadr] + mjx_data.qfrc_constraint[:,qvadr], #actual effort
                            mjx_data.qfrc_constraint[:,qvadr]],
                            axis = 2)
    @staticmethod
    @jax.jit
    def _get_vec_joint_states_raw_pve(qpadr, qvadr, mjx_data):
        # What should we use as torque readings?
        # - Emo Todorov here https://www.roboti.us/forum/index.php?threads/best-way-to-represent-robots-torque-sensors.4181 says 
        #     that qfrc_unc (now renamed to qfrc_smmooth) + qfrc_constraint shoudl give what a torque sensor would measure
        # - We also could use qfrc_applied, which is the torque we are applying, I think in most cases this should be correct
        # ggLog.info(f"qfrc_applied={mjx_data.qfrc_applied[:,qvadr]}\n"
        #            f"qfrc_smooth={mjx_data.qfrc_smooth[:,qvadr]}\n"
        #            f"qfrc_constraint={mjx_data.qfrc_constraint[:,qvadr]}"
        #            f"qfrc_passive={mjx_data.qfrc_constraint[:,qvadr]}"
        #            f"qfrc_bias={mjx_data.qfrc_constraint[:,qvadr]}")
        return jnp.stack([  mjx_data.qpos[:,qpadr],
                            mjx_data.qvel[:,qvadr],
                            mjx_data.qfrc_applied[:,qvadr]], 
                            axis = 2)
    
    @staticmethod
    @jax.jit
    def _get_vec_joint_states_raw_pvae(qpadr, qvadr, mjx_data):
        return jnp.stack([  mjx_data.qpos[:,qpadr],
                            mjx_data.qvel[:,qvadr],
                            mjx_data.qacc[:,qvadr],
                            mjx_data.qfrc_applied[:,qvadr]], 
                            axis = 2)


    def _clear_joint_state_step_stats(self, sim_state : SimState):
        sim_state = self._init_stats(sim_state)
        return sim_state

    @staticmethod
    @partial(jax.jit, donate_argnames=["sim_state"])
    def _init_stats(sim_state : SimState):
        stats_array = sim_state.mon_joint_stats_arr_pvae
        stats_array = stats_array.at[:,0].set(float("+inf"))
        stats_array = stats_array.at[:,1].set(float("-inf"))
        stats_array = stats_array.at[:,2].set(float("nan"))
        stats_array = stats_array.at[:,3].set(float("nan"))
        stats_array = stats_array.at[:,4].set(0)
        stats_array = stats_array.at[:,5].set(0)
        sim_state = sim_state.replace_d({"stats_step_count": 0,
                                         "mon_joint_stats_arr_pvae" : stats_array})
        return sim_state

    @staticmethod
    @partial(jax.jit, donate_argnames=["sim_state"])
    def _update_joint_state_step_stats_arrs(current_jstate_pvae : jnp.ndarray,
                                            sim_state : SimState):
        stats_array = sim_state.mon_joint_stats_arr_pvae
        step_count = sim_state.stats_step_count + 1
        stats_array = stats_array.at[:,4].set(jnp.add(    stats_array[:,4], current_jstate_pvae)) # sum of values
        stats_array = stats_array.at[:,5].set(jnp.add(    stats_array[:,5], jnp.square(current_jstate_pvae))) # sum of squares

        stats_array = stats_array.at[:,0].set(jnp.minimum(stats_array[:,0], current_jstate_pvae))
        stats_array = stats_array.at[:,1].set(jnp.maximum(stats_array[:,1], current_jstate_pvae))
        stats_array = stats_array.at[:,2].set(stats_array[:,4]/step_count) # average values
        stats_array = stats_array.at[:,3].set(jnp.sqrt(jnp.clip(stats_array[:,5]/step_count-jnp.square(stats_array[:,2]),min=0))) # standard deviation
        sim_state = sim_state.replace_d({"stats_step_count" : step_count,
                                         "mon_joint_stats_arr_pvae" : stats_array})
        # jax.debug.print("updated stats: count={c}, arr={arr}", c=step_count, arr=stats_array)
        return sim_state

    @partial(jax.jit, static_argnames=["self"], donate_argnames=["sim_state"])
    def _update_joint_state_step_stats(self, sim_state : SimState) -> SimState:
        jstate_pvae = self._get_vec_joint_states_raw_pvae(self._monitored_qpadr, self._monitored_qvadr, sim_state.mjx_data)
        sim_state = self._update_joint_state_step_stats_arrs(jstate_pvae, sim_state)
        return sim_state

    def _reset_joint_state_step_stats(self):
        # ggLog.info(f"resetting stats")
        sim_state = self._sim_state
        sim_state = sim_state.replace_v("mon_joint_stats_arr_pvae",
                                        jnp.zeros(shape=(self._vec_size, 6, len(self._monitored_joints),4),
                                                    dtype=jnp.float32,
                                                    device=self._jax_device))
        sim_state = self._clear_joint_state_step_stats(sim_state)
        sim_state = self._update_joint_state_step_stats(sim_state) # populate with current state, so that there are safe-ish values here
        self._sim_state = sim_state

    def get_joints_state_step_stats(self) -> th.Tensor:
        return jax2th(self._sim_state.mon_joint_stats_arr_pvae[:,:4], self._out_th_device)

    @partial(jax.jit, static_argnums=(0,))
    def _get_links_state_jax(self, body_ids : jnp.ndarray, mjx_data) -> jnp.ndarray:
        return jnp.concatenate([mjx_data.xpos[:,body_ids], # frame position
                                mjx_data.xquat[:,body_ids][:,:,self._wxyz2xyzw], # frame orientation
                                mjx_data.cvel[:,body_ids][:,:,[3,4,5,0,1,2]]], axis = -1) # frame linear and angular velocity
    
    @staticmethod
    @jax.jit
    def _get_links_com_state_jax(body_ids : jnp.ndarray, mjx_data) -> jnp.ndarray:
        """ The COM orientation is aligned along the principal axes of inertia, 
            as stated in https://mujoco.readthedocs.io/en/stable/XMLreference.html?utm_source=chatgpt.com#body-inertial
            I believe this means the x ends up on the highes inertia axis and so on
            So for example on the main body of a usual quadruped the x would point down, the y sideways and the z front/back
        """
        return jnp.concatenate([mjx_data.xipos[:,body_ids], # com position
                                jax_mat_to_quat_xyzw(mjx_data.ximat[:,body_ids]), # com orientation, see above
                                mjx_data.cvel[:,body_ids][:,:,[3,4,5,0,1,2]]], axis = -1) #com linear and angular velocity
    
    @override
    def get_links_ids(self, link_names : Sequence[tuple[str,str]]):
        return jnp.array([self._lname2lid[ln] for ln in link_names], device=self._jax_device) # TODO: would make sense to return a mask here instead of indexes

    @override
    def get_links_names(self, link_ids : jnp.ndarray):
        link_names = np.vectorize(lambda lid: self._lid2lname[lid])(np.asarray(link_ids))
        return link_names

    @override
    def get_joints_ids(self, joint_names : Sequence[tuple[str,str]]):
        return jnp.array([self._jname2jid[jn] for jn in joint_names], device=self._jax_device) # TODO: would make sense to return a mask here instead of indexes

    @override
    def getLinksState(self, requestedLinks : Sequence[tuple[str,str]] | jnp.ndarray | None = None, use_com_frame : bool = False) -> th.Tensor:
        # th.cuda.synchronize()
        # t0 = time.monotonic()
        if requestedLinks is None:
            body_ids = self._monitored_lids
        elif isinstance(requestedLinks, jnp.ndarray):
            body_ids = requestedLinks
        else:
            body_ids = self.get_links_ids(requestedLinks)
        # th.cuda.synchronize()
        # t1 = time.monotonic()
        self._forward_if_needed()
        if use_com_frame:
            t = self._get_links_com_state_jax(body_ids, self._sim_state.mjx_data)
        else:
            t = self._get_links_state_jax(body_ids, self._sim_state.mjx_data)
        # th.cuda.synchronize()
        # t2 = time.monotonic()
        r=jax2th(t, th_device=self._out_th_device)
        # th.cuda.synchronize()
        # t3 = time.monotonic()
        # ggLog.info(f"getLinksState: getids={t1-t0} getvals={t2-t1} convert={t3-t2}")
        return r

    @override
    def resetWorld(self):
        """Reset the environmnet to its start configuration.

        Returns
        -------
        None
            Nothing is returned

        """
        ggLog.info(f"MjxAdapter resetting")
        self.__lastResetTime = self.getEnvTimeFromStartup()

        self._sim_state = self._sim_state.replace_v( "mjx_data", copy.deepcopy(self._original_mjx_data))
        self._mjx_model = copy.deepcopy(self._original_mjx_model)
        self._mj_data = copy.deepcopy(self._original_mj_data)
        self._mj_model = copy.deepcopy(self._original_mj_model)
        self._reset_joint_state_step_stats()
        self._recompute_mjxmodel_inaxes()
        


    @override
    def getEnvTimeFromStartup(self) -> float:
        """Get the current time within the simulation."""
        return self._simTime


    @override    
    def setJointsStateDirect(self, joint_names : list[tuple[str,str]], joint_states_pve : th.Tensor, vec_mask : th.Tensor | None = None):
        # ggLog.info(f"setJointsStateDirect(\n{joint_names}, \n{joint_states_pve}, \n{vec_mask})")

        if self._check_sizes and joint_states_pve.size() != (self._vec_size,len(joint_names),3):
            raise RuntimeError(f"joint_states_pve should have size {(self._vec_size,len(joint_names),3)}, but it's {joint_states_pve.size()}")
        jids = jnp.array([self._jname2jid[jn] for jn in joint_names])
        # contiguous_js = joint_states_pve.contiguous()
        # ggLog.info(f"joint_states_pve.size() = {joint_states_pve.size()}")
        # ggLog.info(f"joint_states_pve.dim_order() = {joint_states_pve.dim_order()}")
        # ggLog.info(f"joint_states_pve.stride() = {joint_states_pve.stride()}")
        # ggLog.info(f"contiguous_js.size() = {contiguous_js.size()}")
        # ggLog.info(f"contiguous_js.dim_order() = {contiguous_js.dim_order()}")
        # ggLog.info(f"contiguous_js.stride() = {contiguous_js.stride()}")
        js_pve = th2jax(joint_states_pve, jax_device=self._jax_device)
        if vec_mask is not None:
            vec_mask_jnp = th2jax(vec_mask, jax_device=self._jax_device)
        else:
            vec_mask_jnp = self._all_vecs
        # ggLog.info(f"js_pve.shape = {js_pve.shape}")

        jtypes = self._mj_model.jnt_type[jids]
        if not jnp.all(jnp.logical_or(jtypes == mujoco.mjtJoint.mjJNT_HINGE, jtypes == mujoco.mjtJoint.mjJNT_SLIDE)):
            raise RuntimeError(f"Cannot control set state for multi-dimensional joint, types = {list(zip(joint_names,jtypes))}")
        qpadr = self._mj_model.jnt_qposadr[jids]
        qvadr = self._mj_model.jnt_dofadr[jids]
        # ggLog.info(f"self._sim_state.mjx_data.qpos[{vec_mask_jnp},{qpadr}].shape = {get_rows_cols(self._sim_state.mjx_data.qpos, [vec_mask_jnp,qpadr]).shape}")
        # ggLog.info(f"js_pve[vec_mask_jnp,:,0].shape = {js_pve[vec_mask_jnp,:,0].shape}")
        qpos = set_rows_cols(self._sim_state.mjx_data.qpos,           (vec_mask_jnp,qpadr), js_pve[vec_mask_jnp,:,0])
        qvel = set_rows_cols(self._sim_state.mjx_data.qvel,           (vec_mask_jnp,qvadr), js_pve[vec_mask_jnp,:,1])
        qeff = set_rows_cols(self._sim_state.mjx_data.qfrc_applied,   (vec_mask_jnp,qvadr), js_pve[vec_mask_jnp,:,2])
        mjx_data = self._sim_state.mjx_data.replace(qpos=qpos, qvel=qvel, qfrc_applied=qeff)
        self._sim_state = self._sim_state.replace_v( "mjx_data", mjx_data)
        self._mark_forward_needed()
        # self._update_gui(force=True)
        # ggLog.info(f"setted_jstate Simtime [{self._simTime:.9f}] step [{self._sim_step_count_since_build}] monitored jstate:\n{self._get_vec_joint_states_raw_pvea(self._monitored_qpadr, self._monitored_qvadr, self._sim_state.mjx_data)}")


    def _update_gui(self, force : bool = False):
        if self._show_gui and (time.monotonic() - self._last_gui_update_wtime > 1/self._gui_freq or force):
            self._forward_if_needed()
            mjx.get_data_into(self._viewer_mj_data,self._mj_model, jax.tree_map(lambda l: l[self._gui_env_index], self._sim_state.mjx_data))
            self._last_gui_update_wtime = time.monotonic()
            self._viewer.sync()

    @override
    def setLinksStateDirect(self, link_names : list[tuple[str,str]], link_states_pose_vel : th.Tensor, vec_mask : th.Tensor | None = None):
        # ggLog.info(f"setJointsStateDirect(\n{link_names}, \n{link_states_pose_vel}, \n{vec_mask})")

        link_states_pose_vel_jnp = th2jax(link_states_pose_vel, jax_device=self._jax_device)
        if vec_mask is not None:
            vec_mask_jnp = th2jax(vec_mask, jax_device=self._jax_device)
        else:
            vec_mask_jnp = self._all_vecs
        model_body_pos = self._mjx_model.body_pos
        model_body_quat = self._mjx_model.body_quat
        data_joint_pos = self._sim_state.mjx_data.qpos
        data_joint_vel = self._sim_state.mjx_data.qvel
        for i, link_name in enumerate(link_names):
            # ggLog.info(f"setting link state for {link_name}")
            lid = self._lname2lid[link_name]
            root_body_id = self._mj_model.body_rootid[lid]
            if lid != root_body_id:
                raise RuntimeError(f"Can only set link state for root links, but {link_name} is not one.")
            if lid == 0:
                raise RuntimeError(f"Cannot set link state for world link")
            
            # Contrary to what you might expect mujoco associates each body to multiple possible parent joints
            # so:
            # - mj_model.body_jntnum[link_id] is the number of parent joints of a body
            # - mj_model.body_jntadr[link_id] is the id of the first of these parent joints
            # - mj_model.jnt_qposadr[joint_id] is the qpos addredd of a specific joint id
            parent_joints_num = self._mj_model.body_jntnum[lid]
            parent_body_id = self._mj_model.body_parentid[lid]
            if parent_joints_num == 0 and parent_body_id==0: # if it has no parent joints
                # ggLog.info(f"changing 'fixed joint'")
                #    Fixed joints cannot be set to different positions across the vectorized simulations.
                #    This because MJX does not vectorize the MjModel, all vec simulations use the same model,
                #     and fixed joints are represented as fixed transforms in the model.

                #TODO: the following line triggers jit recompile on:  dynamice_slice, squeeze, broadcast_in_dim
                if not jnp.all(jnp.array_equal(link_states_pose_vel_jnp[:,i], jnp.broadcast_to(link_states_pose_vel_jnp[0,i], shape=link_states_pose_vel_jnp[:,i].shape),equal_nan=True)):
                    raise RuntimeError(f"Fixed joints cannot be set to different positions across the vectorized simulations.\n"
                                       f"{link_states_pose_vel_jnp[0,i]}\n"
                                       f"!=\n"
                                       f"{link_states_pose_vel_jnp[:,i]}")
                #TODO: the following line triggers jit recompile
                if jnp.any(vec_mask_jnp != vec_mask_jnp[0]):
                    raise RuntimeError(f"Fixed joints cannot be set to different positions across the vectorized simulations, but vec_mask has different values.")
                #TODO: the following line triggers jit recompile on:  dynamice_slice, squeeze, convert_element_type
                model_body_pos = model_body_pos.at[lid].set(link_states_pose_vel_jnp[0,i,:3])
                #TODO: the following line triggers jit recompile, also on add, select_n, concatenate, gather, scatter
                model_body_quat = model_body_quat.at[lid].set(link_states_pose_vel_jnp[0,i,[6,3,4,5]])
                # print(f"self._mjx_model.body_pos = {self._mjx_model.body_pos}")
            elif parent_joints_num == 1 and parent_body_id==0:
                jid = self._mj_model.body_jntadr[lid]
                jtype = self._mj_model.jnt_type[jid]
                if jtype == mujoco.mjtJoint.mjJNT_FREE:
                    # ggLog.info(f"writing at qpos[{self._mj_model.jnt_qposadr[jid]}:{self._mj_model.jnt_qposadr[jid]+7}]")
                    qadr = self._mj_model.jnt_qposadr[jid]
                    dadr = self._mj_model.jnt_dofadr[jid]
                    data_joint_pos = set_rows_cols(data_joint_pos,
                                                   (vec_mask_jnp, jnp.arange(qadr, qadr+7)),
                                                   get_rows_cols(link_states_pose_vel_jnp, (vec_mask_jnp,i,[0,1,2,6,3,4,5])))
                    data_joint_vel = set_rows_cols(data_joint_vel,
                                                   (vec_mask_jnp, jnp.arange(dadr, dadr+6)),
                                                   link_states_pose_vel_jnp[vec_mask_jnp,i,7:13]) #get_rows_cols(link_states_pose_vel_jnp, (vec_mask_jnp,i,jnp.arange(7,13))))
                    # data_joint_pos = (data_joint_pos.at[vec_mask_jnp,qadr:qadr+7]
                    #                                 .set(link_states_pose_vel_jnp[vec_mask_jnp,i,[0,1,2,6,3,4,5]]))
                    # data_joint_vel = (data_joint_vel.at[vec_mask_jnp,dadr:dadr+6]
                    #                                 .set(link_states_pose_vel_jnp[vec_mask_jnp,i,7:13]))
                    # raise NotImplementedError()
                else:
                    raise NotImplementedError(f"Cannot set link state for link {link_name} with parent joint of type {jtype} (see mjtJoint enum)")
            else:
                raise NotImplementedError(f"Cannot set link state for link {link_name} with {self._mj_model.body_jntnum} parent joints and parent body {parent_body_id}")
        self._mjx_model = self._mjx_model.replace(body_pos=model_body_pos, body_quat = model_body_quat)
        mjx_data = self._sim_state.mjx_data.replace(qpos=data_joint_pos, qvel=data_joint_vel)
        self._sim_state = self._sim_state.replace_v( "mjx_data", mjx_data)
        self._recompute_mjxmodel_inaxes()
        self._mark_forward_needed()
        # print(f"self._mjx_model.body_pos = {self._mjx_model.body_pos}")        
        # print(f"self._sim_state.mjx_data.qpos = {self._sim_state.mjx_data.qpos}")        
        # self._mjx_model = mjx.put_model(self._mj_model, device=self._jax_device)

        

        # self._update_gui(True)
        # ggLog.info(f"setted_lstate Simtime [{self._simTime:.9f}] step [{self._sim_step_count_since_build}] monitored jstate:\n{self._get_vec_joint_states_raw_pvea(self._monitored_qpadr, self._monitored_qvadr, self._sim_state.mjx_data)}")

    def _mark_forward_needed(self):
        self._forward_needed = True

    def _forward_if_needed(self):
        if self._forward_needed:
            self._check_model_inaxes()

            data = self._mjx_forward(self._mjx_model,self._sim_state.mjx_data)
            self._sim_state = self._sim_state.replace_v( "mjx_data", data)
            self._forward_needed = False

    def _check_model_inaxes(self):
        # from jax._src.tree_util import prefix_errors
        # all_errors = prefix_errors(self._mjx_model_in_axes, self._mjx_model)
        # print(f"{get_caller_info()} prefix check= {all_errors[0]('in_axes')}")
        pass

    @override
    def setupLight(self):
        raise NotImplementedError()

    @override
    def spawn_models(self, models : Sequence[ModelSpawnDef]) -> list[str]:
        raise NotImplementedError("Cannot spawn after simulation setup")

    @override
    def delete_model(self, model_name : str):
        """Remove a model from all of the simulations
        Parameters
        ----------
        model_name : str
            Name of the model to be removed
        """
        raise NotImplementedError()
    
    @override
    def destroy_scenario(self, **kwargs):
        if self._viewer is not None:
            self._viewer.close()

    @override
    def setJointsEffortCommand(self, joint_names : Sequence[tuple[str,str]] | None, efforts : th.Tensor) -> None:
        jids = jnp.array([self._jname2jid[jn] for jn in joint_names])
        qeff = th2jax(efforts, jax_device=self._jax_device)
        self._sim_state = self._set_effort_command(self._sim_state, jids,qeff)
        # ggLog.info(f"self._sim_state.requested_qfrc_applied = {self._sim_state.requested_qfrc_applied}")


    @partial(jax.jit, static_argnums=(0,), donate_argnames=("sim_state",))
    def _set_effort_command(self,   sim_state : SimState,
                                    jids : jnp.ndarray,
                                    qefforts : jnp.ndarray,
                                    sims_mask : jnp.ndarray | None = None) -> SimState:
        """Set the efforts to be applied on a set of joints.

        Effort means either a torque or a force, depending on the type of joint.

        Parameters
        ----------
        joint_names : jnp.ndarray
            Array with the joint ids for each effort command, 1-dimensional
        efforts : th.Tensor
            Tensor of shape (vec_size, len(jids)) containing the effort for each joint in each environment.
        """
        qvadr = self._jnt_dofadr_jax[jids]
        if sims_mask is None:
            sim_state = sim_state.replace_v( "requested_qfrc_applied",
                                  sim_state.requested_qfrc_applied.at[:,qvadr].set(qefforts[:,:]))
            # sim_state.requested_qfrc_applied = sim_state.requested_qfrc_applied.at[:,qvadr].set(qefforts[:,:])
        else:
            sim_state = sim_state.replace_v( "requested_qfrc_applied",
                                  set_rows_cols_masks(sim_state.requested_qfrc_applied, [sims_mask, qvadr], qefforts[:,:]))
            # sim_state.requested_qfrc_applied = set_rows_cols_masks(sim_state.requested_qfrc_applied, [sims_mask, qvadr], qefforts[:,:])
        return sim_state

    # def _set_effort_command(self,   sim_state : SimState,
    #                                 jids : jnp.ndarray,
    #                                 qefforts : jnp.ndarray,
    #                                 sims_mask : jnp.ndarray | None = None) -> SimState:
    #     """Set the efforts to be applied on a set of joints.

    #     Effort means either a torque or a force, depending on the type of joint.

    #     Parameters
    #     ----------
    #     joint_names : jnp.ndarray
    #         Array with the joint ids for each effort command, 1-dimensional
    #     efforts : th.Tensor
    #         Tensor of shape (vec_size, len(jids)) containing the effort for each joint in each environment.
    #     """
    #     qvadr = self._mj_model.jnt_dofadr[jids]
    #     if sims_mask is None:
    #         sim_state.requested_qfrc_applied = sim_state.requested_qfrc_applied.at[:,qvadr].set(qefforts[:,:])
    #     else:
    #         sims_indexes = jnp.nonzero(sims_mask)[0]
    #         sim_state.requested_qfrc_applied = sim_state.requested_qfrc_applied.at[sims_indexes[:,jnp.newaxis],qvadr].set(qefforts[:,:])
    #     return sim_state


    # def alter_model(self, link_masses : tuple[jnp.ndarray, th.Tensor]):
    #     """_summary_

    #     Parameters
    #     ----------
    #     link_masses : tuple[jnp.ndarray, th.Tensor]
    #         tuple containing alist of link ids (from get_link_id) and corresponding
    #         body masses, body masses should be in a tensor of size (vec_size, len(link_ids))
    #     """
    #     # We need to be able to alter:
    #     #    body masses (body_mass)
    #     #    body frictions (geom_friction, in the xml there are sliding, torsional and rolling friction, where are they in mjmodel?)
    #     #    joint coulomb friction (dof_frictionloss, see https://mujoco.readthedocs.io/en/stable/XMLreference.html#body-joint)
    #     #    joint rotational inertia (dof_armature, see https://mujoco.readthedocs.io/en/stable/XMLreference.html#body-joint)
    #     #    some world parameters? e.g. gravity
    #     body_masses = th2jax(link_masses[1],jax_device=self._jax_device)
    #     body_ids = link_masses[0]
    #     replacements = {}
    #     if len(body_ids)>0:
    #         replacements["body_mass"] = self._mjx_model.body_mass.at[:,body_ids].set(body_masses)
    #     self._mjx_model = self._mjx_model.replace(**replacements)
    #     # self._recompute_mjxmodel_inaxes() # Is it really necessary?



    def alter_model_rel(self, link_masses : tuple[jnp.ndarray, th.Tensor],
                              link_frictions : tuple[jnp.ndarray, th.Tensor] | None = None):
        """_summary_

        Parameters
        ----------
        link_masses : tuple[jnp.ndarray, th.Tensor]
            tuple containing alist of link ids (from get_link_id) and corresponding
            body masses, body masses should be in a tensor of size (vec_size, len(link_ids))
        """
        # We need to be able to alter:
        #    body masses (body_mass)
        #    body frictions (geom_friction, in the xml there are sliding, torsional and rolling friction, where are they in mjmodel?)
        #    joint coulomb friction (dof_frictionloss, see https://mujoco.readthedocs.io/en/stable/XMLreference.html#body-joint)
        #    joint rotational inertia (dof_armature, see https://mujoco.readthedocs.io/en/stable/XMLreference.html#body-joint)
        #    some world parameters? e.g. gravity
        body_masses_ratio_change = th2jax(link_masses[1],jax_device=self._jax_device)
        if link_frictions is not None:
            body_frictions_ratio_change = th2jax(link_frictions[1],jax_device=self._jax_device)
        replacements = {}

        masses_body_ids = link_masses[0]
        if len(masses_body_ids)>0:            
            current_mass = self._mjx_model.body_mass[:,masses_body_ids]
            replacements["body_mass"] = self._mjx_model.body_mass.at[:,masses_body_ids].set(current_mass + current_mass*body_masses_ratio_change)
        if link_frictions is not None:
            frictions_body_ids = link_frictions[0]
            frictions_body_ids_mask = jnp.zeros(shape=(self._mjx_model.nbody,),dtype=jnp.bool, device=self._jax_device)
            frictions_body_ids_mask = frictions_body_ids_mask.at[frictions_body_ids].set(1)
            frictions_geoms_ids_mask = frictions_body_ids_mask[self._mjx_model.geom_bodyid]
            full_body_frictions_ratio_change = jnp.ones(shape=(self._vec_size, self._mjx_model.nbody,3),dtype=jnp.float32, device=self._jax_device)
            full_body_frictions_ratio_change = full_body_frictions_ratio_change.at[:,frictions_body_ids].set(body_frictions_ratio_change)
            geom_friction_ratios = full_body_frictions_ratio_change[:,self._mjx_model.geom_bodyid]
            replacements["geom_friction"] = jnp.where(jnp.expand_dims(frictions_geoms_ids_mask,1).repeat(repeats=3,axis=1),
                                                      self._mjx_model.geom_friction+self._mjx_model.geom_friction*geom_friction_ratios,
                                                      self._mjx_model.geom_friction)
        self._mjx_model = self._mjx_model.replace(**replacements)
        # self._recompute_mjxmodel_inaxes() # Is it really necessary?


<<<<<<< HEAD
    def get_current_contacts_num(self) -> th.Tensor:
        """Gets the number of contacts in this instant.

        Returns
        -------
        th.Tensor
            Tensor of size (self.vec_size,) with the number of contacts in each environment
        """
        self._forward_if_needed()
        return jax2th(self._sim_state.mjx_data.ncon, th_device=self._out_th_device)


    def get_current_colliding_link_ids(self) -> jnp.ndarray:
        # ggLog.info(f"self._sim_state.mjx_data.contact.geom.shape = {self._sim_state.mjx_data.contact.geom.shape}")
        geoms = self._sim_state.mjx_data.contact.geom[:,:self._sim_state.mjx_data.ncon]
        return self._mjx_model.geom_bodyid[geoms]
=======
    def set_link_impulses(self, link_names : Sequence[tuple[str,str]],
                                force_torque_xyzxyz : th.Tensor,
                                durations : th.Tensor, delays : th.Tensor,
                                vec_mask : th.Tensor) -> None:
        lids = jnp.array([self._lname2lid[ln] for ln in link_names])
        force_torques = th2jax(force_torque_xyzxyz, jax_device=self._jax_device)
        self._sim_state = self._set_link_impulse(self._sim_state,
                                                 lids,
                                                 force_torques,
                                                 )


    @partial(jax.jit, static_argnums=(0,), donate_argnames=("sim_state",))
    def _set_link_impulse(self, sim_state : SimState,
                                body_ids : jnp.ndarray,
                                force_torques : jnp.ndarray,
                                durations : jnp.ndarray,
                                delays : jnp.ndarray,
                                vec_mask : jnp.ndarray | None):
        starts = sim_state.sim_time + delays
        ends = starts + durations
        startends = jnp.concat([starts,ends], axis = -1)
        if vec_mask is None:
            impulse_startends_stime = sim_state.impulse_startends_stime.at[:,body_ids].set(startends)
            impulses_xfrc = sim_state.impulses_xfrc.at[:,body_ids].set(force_torques)
        else:
            impulse_startends_stime = set_rows_cols_masks(sim_state.impulse_startends_stime, [vec_mask,body_ids], startends)
            impulses_xfrc = set_rows_cols_masks(sim_state.impulses_xfrc, [vec_mask,body_ids], force_torques)
        sim_state = sim_state.replace_d({"impulse_startends_stime" : impulse_startends_stime,
                                         "impulses_xfrc" : impulses_xfrc})
        return sim_state


    @partial(jax.jit, static_argnums=(0,), donate_argnames=("sim_state",))
    def _apply_impulses(self, sim_state : SimState):
        started_impulses = sim_state.sim_time > sim_state.impulse_startends_stime[:,0]
        ended_impulses = sim_state.sim_time > sim_state.impulse_startends_stime[:,1]
        xfrc_applied = jnp.where(ended_impulses, 0, sim_state.mjx_data.xfrc_applied) # clear ended impulses
        impulse_startends_stime = jnp.where(ended_impulses, -1,      sim_state.impulse_startends_stime) # clear ended impulses start/ends
        impulses_xfrc =              jnp.where(ended_impulses, 0, sim_state.impulses_xfrc) # clear ended impulses force/torques
        active_impulses = jnp.logical_and(started_impulses, jnp.logical_not(ended_impulses))
        
        xfrc_applied = jnp.where(active_impulses, sim_state.impulses_xfrc, xfrc_applied)
        
        mjx_data = sim_state.mjx_data.replace(xfrc_applied = xfrc_applied)
        sim_state = sim_state.replace_d({"impulse_startends_stime" : impulse_startends_stime,
                                         "impulses_xfrc" : impulses_xfrc,
                                         "mjx_data" : mjx_data})
        return sim_state



    # @partial(jax.jit, static_argnums=(0,), donate_argnames=("sim_state",))
    # def _apply_disturbances(self, sim_state : SimState):
    #     prng_key = sim_state.prng_key
    #     ending_disturbances = sim_state.sim_time > sim_state.disturbance_terminations_stime
    #     xfrc_applied = jnp.where(ending_disturbances, 0, sim_state.mjx_data.xfrc_applied)
    #     disturbance_terminations_stime = jnp.where(ending_disturbances, -1, sim_state.disturbance_terminations_stime)
        
    #     prng_key, subkey = jax.random.split(prng_key)
    #     starting_disturbances = jax.random.uniform(subkey, shape=ending_disturbances.shape) < self._xfrc_disturbance_probability
        
    #     prng_key, subkey = jax.random.split(prng_key)
    #     new_disturbance_durations = jax.random.normal(subkey, shape=disturbance_terminations_stime.shape) * self._disturbance_duration_std + self._disturbance_duration_mean
    #     new_xfrc_applied_disturbed = jax.random.normal(subkey, shape=xfrc_applied.shape) * self._xfrc_disturbance_std + self._xfrc_disturbance_mu
    #     xfrc_applied = jnp.where(starting_disturbances, new_xfrc_applied_disturbed, xfrc_applied)
    #     disturbance_terminations_stime = jnp.where(starting_disturbances,sim_state.stime + new_disturbance_durations, sim_state.disturbance_terminations_stime)
        
    #     mjx_data = sim_state.mjx_data.replace(xfrc_applied = xfrc_applied)
    #     sim_state = sim_state.replace_d({"prng_key":prng_key,
    #                                      "disturbance_terminations_stime":disturbance_terminations_stime,
    #                                      "mjx_data" : mjx_data})
>>>>>>> 978d9768
<|MERGE_RESOLUTION|>--- conflicted
+++ resolved
@@ -1533,7 +1533,6 @@
         # self._recompute_mjxmodel_inaxes() # Is it really necessary?
 
 
-<<<<<<< HEAD
     def get_current_contacts_num(self) -> th.Tensor:
         """Gets the number of contacts in this instant.
 
@@ -1550,7 +1549,9 @@
         # ggLog.info(f"self._sim_state.mjx_data.contact.geom.shape = {self._sim_state.mjx_data.contact.geom.shape}")
         geoms = self._sim_state.mjx_data.contact.geom[:,:self._sim_state.mjx_data.ncon]
         return self._mjx_model.geom_bodyid[geoms]
-=======
+    
+
+    
     def set_link_impulses(self, link_names : Sequence[tuple[str,str]],
                                 force_torque_xyzxyz : th.Tensor,
                                 durations : th.Tensor, delays : th.Tensor,
@@ -1622,5 +1623,4 @@
     #     mjx_data = sim_state.mjx_data.replace(xfrc_applied = xfrc_applied)
     #     sim_state = sim_state.replace_d({"prng_key":prng_key,
     #                                      "disturbance_terminations_stime":disturbance_terminations_stime,
-    #                                      "mjx_data" : mjx_data})
->>>>>>> 978d9768
+    #                                      "mjx_data" : mjx_data})