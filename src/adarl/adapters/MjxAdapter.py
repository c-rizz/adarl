--- conflicted
+++ resolved
@@ -1158,10 +1158,6 @@
         self._mj_data = copy.deepcopy(self._original_mj_data)
         self._mj_model = copy.deepcopy(self._original_mj_model)
         self._reset_joint_state_step_stats()
-<<<<<<< HEAD
-        # print(f"reset: mjx_model = {self._mjx_model}")
-=======
->>>>>>> 2a6016da
         self._recompute_mjxmodel_inaxes()
         
 
@@ -1307,11 +1303,6 @@
 
     def _forward_if_needed(self):
         if self._forward_needed:
-<<<<<<< HEAD
-            # print(f"forward_if_needed: mjx_model = {self._mjx_model}")
-=======
->>>>>>> 2a6016da
-
             self._check_model_inaxes()
 
             data = self._mjx_forward(self._mjx_model,self._sim_state.mjx_data)
