"""This file implements the base Adapter class, which is the superclass for all environment adapters."""
#!/usr/bin/env python3
from __future__ import annotations
from typing import List, Tuple, Dict, Callable, Optional
from typing_extensions import deprecated

from abc import ABC, abstractmethod
from threading import Thread, RLock
import torch as th
from adarl.utils.utils import JointState, LinkState, th_quat_rotate
from typing import overload, Sequence

JointName = Tuple[str,str]
LinkName = Tuple[str,str]

class BaseAdapter(ABC):
    """Base class for implementing environment adapters. Adapters allow to interface with a variety of 
    execution environments, being them real or simulated. Different capabilities may be available depending
    on the kind of environment they are implemented for, which can allow very different capabilities.
    Simulation environments can offer different ways to manipulated the environment, but also environments
    based on different control approaches can offer different ways to command robot hardware, and different
    sensor setups can give access to different sensor data.

    It is an abstract class, it is meant to be extended with sub-classes for specific environments
    """

    def __init__(self):
        """Initialize the adapter.
        """
        self._running_run_async_lock = RLock()
        self._running_run_async = False
        self.__lastResetTime = 0
        self._monitored_joints = []
        self._monitored_links = []
        self._monitored_cameras = []

    def set_monitored_joints(self, jointsToObserve : Sequence[tuple[str,str]]):
        """Set which joints should be observed after each simulation step. This information allows for more efficient communication with the simulator.

        Parameters
        ----------
        jointsToObserve : List[Tuple[str,str]]
            List of tuples of the format (model_name, joint_name)

        """
        self._monitored_joints = list(jointsToObserve)


    def set_monitored_links(self, linksToObserve : Sequence[tuple[str,str]]):
        """Set which links should be observed after each simulation step. This information allows for more efficient communication with the simulator.

        Parameters
        ----------
        linksToObserve : List[Tuple[str,str]]
            List of tuples of the format (model_name, link_name)

        """
        self._monitored_links = list(linksToObserve)

    def set_monitored_cameras(self, camera_names : Sequence[str] = []):
        """Set which camera should be rendered after each simulation step. This information allows for more efficient communication with the simulator.

        Parameters
        ----------
        camera_names : List[str]
            List of the names of the cameras

        """
        self._monitored_cameras = list(camera_names)

    def get_monitored_joints(self):
        return self._monitored_joints
    
    def get_monitored_links(self):
        return self._monitored_links
    
    def get_monitored_cameras(self):
        return self._monitored_cameras

    def startup(self):
        """Start up the adapter."""
        pass
    
    @abstractmethod
    def build_scenario(self, **kwargs):
        """Build and setup the environment scenario. Should be called by the environment. Arguments depend on the type of adapter"""
        raise NotImplementedError()
    

    @abstractmethod
    def destroy_scenario(self, **kwargs):
        """Build and setup the environment scenario. Should be called by the environment. Arguments depend on the type of adapter"""
        raise NotImplementedError()

    @abstractmethod
    def initialize_for_step(self):
        raise NotImplementedError()
    
    @abstractmethod
    def step(self) -> float:
<<<<<<< HEAD
        """Run a simulation step. This does not necessarily have a constant duration, depending on the adapter the duration may depend
          on something. For example if position commands are involved, the step may depend on the duration of the movement.
          This step function always calls initialize_for_step() at the beginning, so any step-initialziation logc must be placed there.
          In this way an environment can also choose to call run() to subdivide the step manually.
          
=======
        """Run a the environment for one step.

>>>>>>> fa7b4f76
        Returns
        -------
        float
            Duration of the step in environment time (in seconds)"""

        raise NotImplementedError()

    @abstractmethod
    def getRenderings(self, requestedCameras : List[str]) -> Dict[str, Tuple[th.Tensor, float]]:
        """Get the images for the specified cameras.

        Parameters
        ----------
        requestedCameras : List[str]
            List containing the names of the cameras to get the images of

        Returns
        -------
        Dict[str, Tuple[th.Tensor, float]]
            Dict containing the resulting images and the simulation time of their renderings

        """
        raise NotImplementedError()


    @abstractmethod
    @overload
    def getJointsState(self, requestedJoints : Sequence[Tuple[str,str]]) -> Dict[Tuple[str,str],JointState]:
        """Get the state of the requested joints.

        Parameters
        ----------
        requestedJoints : List[Tuple[str,str]]
            Joints to tget the state of. Each element of the list represents a joint in the format [model_name, joint_name]

        Returns
        -------
        Dict[Tuple[str,str],JointState]
            Dictionary containig the state of the joints. The keys are in the format [model_name, joint_name]

        """
        ...
    @abstractmethod
    @overload
    def getJointsState(self) -> th.Tensor:
        """Get the state of the monitored joints.

        Returns
        -------
        th.Tensor
            Tensor of shape (joints_num, 3) with position,velocity,effort for each joint in set_monitored_joints()

        """
        ...
    @abstractmethod
    def getJointsState(self, requestedJoints : Sequence[JointName] | None = None) -> Dict[JointName,JointState] | th.Tensor:
        raise NotImplementedError()

    @abstractmethod
    def get_joints_state_step_stats(self) -> th.Tensor:
        """Returns joint state statistics over the last step for the monitored joints. The value of these statistics after a call to run()
        is currently undefined.

        Returns
        -------
        th.Tensor
            Torch tensor of size (4,len(monitored_joints),4) containing min,max,average,std of the position,velocity, acceleration
             and effort of each monitored joint. The joints are in the order use din set_monitored_joints.
        """
        ...

    @abstractmethod
    @overload
    def getLinksState(self, requestedLinks : Sequence[LinkName], use_com_pose : bool = False) -> Dict[LinkName,LinkState]:
        """Get the state of the requested links.

        Parameters
        ----------
        linkNames : List[str]
            Names of the link to get the state of

        Returns
        -------
        Dict[str,LinkState]
            Dictionary, indexed by link name containing the state of each link

        """
        ...
    @abstractmethod
    @overload
    def getLinksState(self, requestedLinks : None) -> th.Tensor:
        """Get the state of the monitored links.

        Returns
        -------
        th.Tensor
            Tensor containing the link state for each monitored link

        """
        ...
    @abstractmethod
    @overload
    def getLinksState(self, requestedLinks : Sequence[LinkName] | None) -> Dict[LinkName,LinkState] | th.Tensor:
        raise NotImplementedError()


    def get_link_gravity_direction(self, requestedLinks : Sequence[LinkName]) -> th.Tensor:
        ls = self.getLinksState(requestedLinks=requestedLinks)
        gdirs = {ln:th_quat_rotate(th.as_tensor([-1., 0., 0.]), state.pose.orientation_xyzw) for ln,state in ls.items()}
        return th.stack([gdirs[ln] for ln in requestedLinks])


    @abstractmethod
    def resetWorld(self):
        """Reset the environmnet to its start configuration.

        Returns
        -------
        None
            Nothing is returned

        """
        self.__lastResetTime = self.getEnvTimeFromStartup()
        self.initialize_for_episode()

    def initialize_for_episode(self):
        """Performs initializations steps necessary to start an episode.
            After this you can start stepping the environment using step().
        """
        self.__episode_start_env_time = self.getEnvTimeFromStartup()

    @abstractmethod
    def getEnvTimeFromStartup(self) -> float:
        """Get the current time within the simulation."""
        raise NotImplementedError()

    def getEnvTimeFromEpStart(self) -> float:
        """Get the current time within the simulation."""
        return self.getEnvTimeFromStartup() - self.__episode_start_env_time

    @abstractmethod
    def run(self, duration_sec : float):
        """Run the environment for the specified duration"""
        raise NotImplementedError()

    def run_async_loop(self, on_finish_callback : Optional[Callable[[], None]]):
        # ggLog.info(f"run async loop")
        should_run = True
        t_remaining = 1 # Always do at least one step # self._run_async_timeout - self.getEnvTimeFromStartup()
        while should_run and t_remaining > 0:
            # ggLog.info(f"running")
            self.run(duration_sec = min(0.5,t_remaining))
            with self._running_run_async_lock:
                should_run = self._running_run_async
            t_remaining =  self._run_async_timeout - self.getEnvTimeFromStartup()
        with self._running_run_async_lock:
            self._running_run_async = False
        if on_finish_callback is not None:
            on_finish_callback()

    def run_async(self, duration_sec : float = float("+inf"), on_finish_callback = None):
        """ Asynchronously run the simulation from a parallel thread.

        Parameters
        ----------
        duration_sec : float, optional
            Run the environment for this duration (in case of simulation, this is simulated time).
             This can be preempted by stop_run_async(). By default float("+inf")
        """
        # ggLog.info(f"run async({duration_sec})")
        with self._running_run_async_lock:
            # ggLog.info(f"run async acquired lock")
            self._run_async_duration_sec = duration_sec
            self._run_async_timeout = self.getEnvTimeFromStartup() + duration_sec
            self._running_run_async = True
            self._run_async_thread = Thread(target=self.run_async_loop, args=[on_finish_callback])
            self._run_async_thread.start()

    def wait_run_async(self):
        with self._running_run_async_lock:
            if self._run_async_thread is None:
                return
        self._run_async_thread.join()

    def stop_run_async(self):        
        with self._running_run_async_lock:
            if not self._running_run_async:
                return
            self._running_run_async = False

    def get_debug_info(self) -> dict[str,th.Tensor]:
        return {}

    @property
    @deprecated("Just for back compatibility, do not use",)
    def _jointsToObserve(self):
        return self._monitored_joints
    
    @property
    @deprecated("Just for back compatibility, do not use",)
    def _linksToObserve(self):
        return self._monitored_links
    
    @property
    @deprecated("Just for back compatibility, do not use",)
    def _camerasToObserve(self):
        return self._monitored_cameras<|MERGE_RESOLUTION|>--- conflicted
+++ resolved
@@ -98,16 +98,11 @@
     
     @abstractmethod
     def step(self) -> float:
-<<<<<<< HEAD
         """Run a simulation step. This does not necessarily have a constant duration, depending on the adapter the duration may depend
           on something. For example if position commands are involved, the step may depend on the duration of the movement.
           This step function always calls initialize_for_step() at the beginning, so any step-initialziation logc must be placed there.
           In this way an environment can also choose to call run() to subdivide the step manually.
           
-=======
-        """Run a the environment for one step.
-
->>>>>>> fa7b4f76
         Returns
         -------
         float
